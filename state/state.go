// SPDX-FileCopyrightText: 2020 SAP SE or an SAP affiliate company
// SPDX-License-Identifier: Apache-2.0

package state

import (
	"encoding/json"
	"errors"
	"fmt"
	"slices"
	"strings"
	"time"

	"github.com/go-logr/logr"
	v1 "k8s.io/api/core/v1"

	"github.com/sapcc/maintenance-controller/constants"
	"github.com/sapcc/maintenance-controller/metrics"
	"github.com/sapcc/maintenance-controller/plugin"
)

// NodeStateLabel reprensents labels which nodes a marked with.
type NodeStateLabel string

// Operational is a label that marks a node which is operational.
const Operational NodeStateLabel = "operational"

// Required is a label that marks a node which needs to be maintenaned.
const Required NodeStateLabel = "maintenance-required"

// InMaintenance is a label that marks a node which is currently in maintenance.
const InMaintenance NodeStateLabel = "in-maintenance"

// profileSeparator is used to split the maintenance profile label string into multple profile names.
const profileSeparator string = "--"

// Returns whether profile is contained in the profile label value.
func ContainsProfile(allProfiles, profile string) bool {
	return slices.Contains(strings.Split(allProfiles, profileSeparator), profile)
}

// Returns whether s as NodeStateLabel if it is valid.
func ValidateLabel(s string) (NodeStateLabel, error) {
	switch s {
	case string(Operational):
		return Operational, nil
	case string(Required):
		return Required, nil
	case string(InMaintenance):
		return InMaintenance, nil
	}
	return Operational, fmt.Errorf("'%s' is not a valid NodeStateLabel", s)
}

type Transition struct {
	Check   plugin.CheckChain
	Trigger plugin.TriggerChain
	Next    NodeStateLabel
}

type TransitionResult struct {
	Passed bool                    `json:"passed"`
	Target NodeStateLabel          `json:"target"`
	Chain  plugin.CheckChainResult `json:"chain"`
	Error  string                  `json:"error"`
}

type TransitionsResult struct {
	Next  NodeStateLabel     `json:"next"`
	Infos []TransitionResult `json:"infos"`
}

type ApplyResult struct {
	Next        NodeStateLabel     `json:"next"`
	Transitions []TransitionResult `json:"transitions"`
	Error       string             `json:"error"`
}

type ProfileResult struct {
	Applied ApplyResult    `json:"applied"`
	Name    string         `json:"name"`
	State   NodeStateLabel `json:"state"`
}

type NodeInfo struct {
	Node     string            `json:"node"`
	Profiles []ProfileResult   `json:"profiles"`
	Labels   map[string]string `json:"labels"`
	Updated  time.Time         `json:"updated"`
}

// PluginChains is a struct containing a plugin chain of each plugin type.
type PluginChains struct {
	Enter        plugin.TriggerChain
	Notification plugin.NotificationChain
	Transitions  []Transition
}

// Profile contains its name and attached plugin chains.
type Profile struct {
	Name   string
	Chains map[NodeStateLabel]PluginChains
}

type ProfileData struct {
	Transition time.Time
	Current    NodeStateLabel
	Previous   NodeStateLabel
}

type Data struct {
	Profiles map[string]*ProfileData
	// Maps a notification instance name to the last time it was triggered.
	Notifications map[string]time.Time
}

func ParseData(dataStr string) (Data, error) {
	// dataStr := node.Annotations[constants.DataAnnotationKey]
	var data Data
	if dataStr != "" {
		decoder := json.NewDecoder(strings.NewReader(dataStr))
		decoder.DisallowUnknownFields()
		err := decoder.Decode(&data)
		if err != nil {
			return Data{}, fmt.Errorf("failed to parse json value in data annotation: %w", err)
		}
	}
<<<<<<< HEAD
=======
	if data.LastNotificationTimes == nil {
		data.LastNotificationTimes = make(map[string]time.Time)
	}
	if data.PreviousStates == nil {
		data.PreviousStates = make(map[string]NodeStateLabel)
	}
	return data, nil
}

func ParseDataV2(dataStr string) (DataV2, error) {
	var data DataV2
	if dataStr != "" {
		decoder := json.NewDecoder(strings.NewReader(dataStr))
		decoder.DisallowUnknownFields()
		err := decoder.Decode(&data)
		if err != nil {
			return DataV2{}, fmt.Errorf("failed to parse json value in data annotation: %w", err)
		}
	}
>>>>>>> c32f5a0e
	if data.Notifications == nil {
		data.Notifications = make(map[string]time.Time)
	}
	return data, nil
}

<<<<<<< HEAD
func ParseMigrateData(dataStr string, log logr.Logger) (Data, error) {
	// dataStr := node.Annotations[constants.DataAnnotationKey]
	if dataStr == "" {
		return Data{}, nil
	}
=======
func ParseMigrateDataV2(dataStr string, log logr.Logger) (DataV2, error) {
	data2, err := ParseDataV2(dataStr)
	if err == nil {
		return data2, nil
	}
	log.Info("failed to parse annotation as data v2, will try to migrate", "err", err)
>>>>>>> c32f5a0e
	data, err := ParseData(dataStr)
	if err != nil {
		return Data{}, err
	}
	return data, nil
}

// NodeState represents the state a node can be in.
type NodeState interface {
	// Label is the Label associated with the state
	Label() NodeStateLabel
	// Enter is executed when a node enters a new state.
	// Its not executed when a profile gets freshly attached.
	Enter(params plugin.Parameters, data *Data) error
	// Notify executes the notification chain if required
	Notify(params plugin.Parameters, data *Data) error
	// Trigger executes the trigger chain
	Trigger(params plugin.Parameters, next NodeStateLabel, data *Data) error
	// Trigger executes the check chain and determines, which state should be the next one.
	// If an error is returned the NodeStateLabel must match the current state.
	Transition(params plugin.Parameters, data *Data) (TransitionsResult, error)
}

// FromLabel creates a new NodeState instance identified by the label with given chains and notification interval.
func FromLabel(label NodeStateLabel, chains PluginChains) (NodeState, error) {
	switch label {
	case Operational:
		return newOperational(chains), nil
	case Required:
		return newMaintenanceRequired(chains), nil
	case InMaintenance:
		return newInMaintenance(chains), nil
	}
	return nil, fmt.Errorf("node state \"%v\" is not known", label)
}

// Calls all Notification Plugins, checks for a transition
// and invokes all trigger plugins if a transitions happens.
// Returns the next node state.
// In case of an error state.Label() is retuned alongside with the error.
func Apply(state NodeState, node *v1.Node, data *Data, params plugin.Parameters) (ApplyResult, error) {
	recorder := params.Recorder
	result := ApplyResult{Next: state.Label(), Transitions: []TransitionResult{}}

	handleTransitionError := func(err error, prefix string) (ApplyResult, error) {
		metrics.RecordTransitionFailure(params.Profile)
		params.Log.Error(
			err, prefix,
			"state", params.State,
			"profile", params.Profile,
			"node", node.Name,
		)
		recorder.Eventf(
			node, "Normal", "ChangeMaintenanceStateFailed",
			"%v for profile %v: Will stay in %v state",
			prefix, params.Profile, params.State,
		)
		result.Error = err.Error()
		return result, fmt.Errorf("%v for profile %v: %w", strings.ToLower(prefix), params.Profile, err)
	}

	stateInfo, ok := data.Profiles[params.Profile]
	if !ok {
		err := fmt.Errorf("could not find profile '%s' in state data", params.Profile)
		result.Error = err.Error()
		return result, err
	}
	if stateInfo.Previous != stateInfo.Current {
		if err := state.Enter(params, data); err != nil {
			return handleTransitionError(err, fmt.Sprintf("Failed to enter state %s", state.Label()))
		}
	}
	// invoke notifications and check for transition
	err := state.Notify(params, data)
	if err != nil {
		return handleTransitionError(err, "At least one notification plugin failed")
	}
	transitions, err := state.Transition(params, data)
	result.Transitions = transitions.Infos
	if err != nil {
		return handleTransitionError(err, "At least one check plugin failed")
	}

	// check if a transition should happen
	if transitions.Next != state.Label() {
		err = state.Trigger(params, transitions.Next, data)
		if err != nil {
			return handleTransitionError(err, "At least one trigger plugin failed")
		}
		params.Log.Info("Moved node to next state", "state", string(transitions.Next), "profile", params.Profile)
		recorder.Eventf(node, "Normal", "ChangedMaintenanceState",
			"The node is now in the %v state caused by profile %v", string(transitions.Next), params.Profile)
		result.Next = transitions.Next
		return result, nil
	}
	return result, nil
}

// transitionDefault is a default NodeState.Transition implementation that checks
// each specified transition in order and returns the next state. If len(trans)
// is 0, the current state is returned.
func transitionDefault(params plugin.Parameters, current NodeStateLabel, ts []Transition) (TransitionsResult, error) {
	results := make([]TransitionResult, 0)
	errs := make([]error, 0)
	for _, transtition := range ts {
		result, err := transtition.Execute(params)
		results = append(results, result)
		if err != nil {
			errs = append(errs, err)
		}
	}
	final := TransitionsResult{
		Next:  current,
		Infos: results,
	}
	if len(errs) > 0 {
		return final, fmt.Errorf("had failed transition checks: %w", errors.Join(errs...))
	}
	for i, result := range results {
		if !result.Passed {
			continue
		}
		for _, check := range ts[i].Check.Plugins {
			err := check.Plugin.OnTransition(params)
			if err != nil {
				return final, err
			}
		}
		final.Next = result.Target
		return final, nil
	}
	return final, nil
}

// notifyDefault is a default NodeState.Notify implemention that executes
// the notification chain again after a specified interval.
func notifyDefault(params plugin.Parameters, data *Data, chain *plugin.NotificationChain) error {
	for _, notifyInstance := range chain.Plugins {
		if notifyInstance.Schedule == nil {
			return fmt.Errorf("notification plugin instance %s has no schedule assigned", notifyInstance.Name)
		}
		_, ok := data.Notifications[notifyInstance.Name]
		if !ok {
			data.Notifications[notifyInstance.Name] = time.Time{}
		}
		now := time.Now().UTC()
		currentState, ok := data.Profiles[params.Profile]
		if !ok {
			return fmt.Errorf(
				"cannot determine state of profile %s because state data does not contain information regarding that profile",
				params.Profile,
			)
		}
		if currentState == nil {
			return fmt.Errorf(
				"cannot determine state of profile %s because state data for it is nil",
				params.Profile,
			)
		}
		shouldNotify := notifyInstance.Schedule.ShouldNotify(plugin.ShouldNotifyParams{
			Current: plugin.NotificationData{
				State: string(currentState.Current),
				Time:  now,
			},
			Last: plugin.NotificationData{
				State: string(currentState.Previous),
				Time:  data.Notifications[notifyInstance.Name],
			},
			Log: plugin.SchedulingLogger{
				Log:        params.Log,
				LogDetails: params.LogDetails,
			},
			StateChange: currentState.Transition,
		})
		if !shouldNotify {
			if params.LogDetails {
				params.Log.Info("Notification instance is not scheduled to run",
					"node", params.Node.Name, "instance", notifyInstance.Name)
			}
			continue
		}
		if err := notifyInstance.Plugin.Notify(params); err != nil {
			return err
		}
		params.Log.Info("Executed notification instance", "instance", notifyInstance.Name)
		data.Notifications[notifyInstance.Name] = now
	}
	return nil
}

type ProfileSelector struct {
	NodeState         NodeStateLabel
	NodeProfiles      string
	AvailableProfiles map[string]Profile
}

// Parses the value ProfileLabelKey into a slice of profiles (which are sourced from the available Profiles).
// Skips a possible profile if profileStr contains a profile, which is not part of availableProfiles.
func getProfiles(profilesStr string, availableProfiles map[string]Profile) []Profile {
	profiles := make([]Profile, 0)
	for iterProfile := range strings.SplitSeq(profilesStr, profileSeparator) {
		profile, ok := availableProfiles[iterProfile]
		if !ok {
			continue
		}
		profiles = append(profiles, profile)
	}
	return profiles
}

type ProfileState struct {
	Profile Profile
	State   NodeStateLabel
}

func (t *Transition) Execute(params plugin.Parameters) (TransitionResult, error) {
	chainResult, err := t.Check.Execute(params)
	if err != nil {
		return TransitionResult{Passed: false, Target: t.Next, Chain: chainResult, Error: err.Error()}, err
	}
	// ensure only one profile can be in-maintenance at a time.
	if !chainResult.Passed || (t.Next == InMaintenance && params.InMaintenance) {
		return TransitionResult{Passed: false, Target: t.Next, Chain: chainResult}, nil
	}
	return TransitionResult{Passed: true, Target: t.Next, Chain: chainResult}, nil
}

// Returns a Profile instance with its corresponding state for each profile named in profileStr.
// If profileStr is an empty string, falls back to the default profile.
// Call MaintainProfileStates before.
func (d *Data) GetProfilesWithState(profilesStr string, availableProfiles map[string]Profile) []ProfileState {
	// if no profile is attached, use the default profile
	if profilesStr == "" {
		profilesStr = constants.DefaultProfileName
	}
	result := make([]ProfileState, 0)
	profiles := getProfiles(profilesStr, availableProfiles)
	for _, profile := range profiles {
		state := d.Profiles[profile.Name].Current
		result = append(result, ProfileState{
			Profile: profile,
			State:   state,
		})
	}
	return result
}

// Removes state data for removed profile and initializes it for added profiles.
func (d *Data) MaintainProfileStates(profilesStr string, availableProfiles map[string]Profile) {
	if d.Profiles == nil {
		d.Profiles = make(map[string]*ProfileData)
	}
	// if no profile is attached, use the default profile
	if profilesStr == "" {
		profilesStr = constants.DefaultProfileName
	}
	// cleanup unused states
	toRemove := make([]string, 0)
	for profileName := range d.Profiles {
		if !ContainsProfile(profilesStr, profileName) {
			toRemove = append(toRemove, profileName)
		}
	}
	for _, remove := range toRemove {
		delete(d.Profiles, remove)
	}
	// initialize new states
	profiles := getProfiles(profilesStr, availableProfiles)
	for _, profile := range profiles {
		if _, ok := d.Profiles[profile.Name]; !ok {
			d.Profiles[profile.Name] = &ProfileData{
				Transition: time.Now(),
				Current:    Operational,
				Previous:   Operational,
			}
		}
	}
}<|MERGE_RESOLUTION|>--- conflicted
+++ resolved
@@ -125,8 +125,6 @@
 			return Data{}, fmt.Errorf("failed to parse json value in data annotation: %w", err)
 		}
 	}
-<<<<<<< HEAD
-=======
 	if data.LastNotificationTimes == nil {
 		data.LastNotificationTimes = make(map[string]time.Time)
 	}
@@ -146,27 +144,22 @@
 			return DataV2{}, fmt.Errorf("failed to parse json value in data annotation: %w", err)
 		}
 	}
->>>>>>> c32f5a0e
 	if data.Notifications == nil {
 		data.Notifications = make(map[string]time.Time)
 	}
 	return data, nil
 }
 
-<<<<<<< HEAD
-func ParseMigrateData(dataStr string, log logr.Logger) (Data, error) {
+func ParseMigrateDataV2(dataStr string, log logr.Logger) (DataV2, error) {
 	// dataStr := node.Annotations[constants.DataAnnotationKey]
 	if dataStr == "" {
-		return Data{}, nil
-	}
-=======
-func ParseMigrateDataV2(dataStr string, log logr.Logger) (DataV2, error) {
+		return DataV2{}, nil
+	}
 	data2, err := ParseDataV2(dataStr)
 	if err == nil {
 		return data2, nil
 	}
-	log.Info("failed to parse annotation as data v2, will try to migrate", "err", err)
->>>>>>> c32f5a0e
+	log.Info("failed to parse annotation as data v1, will try to migrate", "err", err)
 	data, err := ParseData(dataStr)
 	if err != nil {
 		return Data{}, err
